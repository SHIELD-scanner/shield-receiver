--- conflicted
+++ resolved
@@ -1,9 +1,5 @@
 import os
 import time
-<<<<<<< HEAD
-
-=======
->>>>>>> 134df178
 import pytest
 import psycopg2
 from psycopg2.extras import Json
@@ -32,11 +28,6 @@
 
     dsn = f"host={host} port={port} dbname={db} user={user} password={password}"
 
-<<<<<<< HEAD
-    # If Postgres isn't available locally, skip this integration test.
-=======
-
->>>>>>> 134df178
     if not wait_for_postgres(dsn, timeout=3):
         pytest.skip("Postgres not available, skipping integration test")
 
